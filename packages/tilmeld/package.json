{
  "name": "@nymphjs/tilmeld",
  "version": "1.0.0-beta.85",
  "description": "Nymph.js - Tilmeld User and Group System",
  "type": "module",
  "main": "dist/index.js",
  "types": "dist/index.d.ts",
  "keywords": [
    "nymph",
    "ORM",
    "object relational mapper"
  ],
  "scripts": {
    "clean": "test -d dist && rm -r dist || true",
    "build": "tsc",
    "watch": "tsc --watch",
    "prepublish": "npm run clean && npm run build",
    "test": "NODE_OPTIONS=\"$NODE_OPTIONS --experimental-vm-modules\" npx jest",
    "test:watch": "NODE_OPTIONS=\"$NODE_OPTIONS --experimental-vm-modules\" npx jest --watch"
  },
  "publishConfig": {
    "access": "public"
  },
  "repository": {
    "type": "git",
    "url": "git+https://github.com/sciactive/nymphjs.git"
  },
  "author": "Hunter Perrin <hperrin@gmail.com>",
  "bugs": {
    "url": "https://github.com/sciactive/nymphjs/issues"
  },
  "license": "Apache-2.0",
  "dependencies": {
<<<<<<< HEAD
    "@nymphjs/guid": "^1.0.0-beta.84",
    "@nymphjs/nymph": "^1.0.0-beta.84",
    "@nymphjs/server": "^1.0.0-beta.84",
    "@sciactive/splitn": "^3.1.0",
=======
    "@nymphjs/guid": "^1.0.0-beta.85",
    "@nymphjs/nymph": "^1.0.0-beta.85",
    "@nymphjs/server": "^1.0.0-beta.85",
>>>>>>> 1d0951d3
    "email-templates": "^12.0.1",
    "express": "^4.21.2",
    "joi": "^17.13.3",
    "jsonwebtoken": "^9.0.2",
    "locutus": "^2.0.32",
    "lodash-es": "^4.17.21",
    "otpauth": "^9.3.5",
    "pug": "^3.0.3",
    "qrcode": "^1.5.4"
  },
  "devDependencies": {
    "@nymphjs/client": "^1.0.0-beta.85",
    "@nymphjs/client-node": "^1.0.0-beta.85",
    "@nymphjs/driver-sqlite3": "^1.0.0-beta.85",
    "@tsconfig/recommended": "^1.0.8",
    "@types/email-templates": "^10.0.4",
    "@types/express": "^5.0.0",
    "@types/jest": "^29.5.14",
    "@types/jsonwebtoken": "^9.0.7",
    "@types/locutus": "^0.0.8",
    "@types/lodash-es": "^4.17.12",
    "@types/qrcode": "^1.5.5",
    "jest": "^29.7.0",
    "ts-jest": "^29.2.5",
    "ts-node": "^10.9.2",
    "typescript": "^5.7.2"
  }
}<|MERGE_RESOLUTION|>--- conflicted
+++ resolved
@@ -31,16 +31,10 @@
   },
   "license": "Apache-2.0",
   "dependencies": {
-<<<<<<< HEAD
-    "@nymphjs/guid": "^1.0.0-beta.84",
-    "@nymphjs/nymph": "^1.0.0-beta.84",
-    "@nymphjs/server": "^1.0.0-beta.84",
-    "@sciactive/splitn": "^3.1.0",
-=======
     "@nymphjs/guid": "^1.0.0-beta.85",
     "@nymphjs/nymph": "^1.0.0-beta.85",
     "@nymphjs/server": "^1.0.0-beta.85",
->>>>>>> 1d0951d3
+    "@sciactive/splitn": "^3.1.0",
     "email-templates": "^12.0.1",
     "express": "^4.21.2",
     "joi": "^17.13.3",
